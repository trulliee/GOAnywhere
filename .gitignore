<<<<<<< HEAD
airflow/logs/
=======
.venv/
# Byte-compiled / optimized / DLL files
__pycache__/
*.py[cod]
*$py.class

# C extensions
*.so

# Distribution / packaging
.Python
build/
develop-eggs/
dist/
downloads/
eggs/
.eggs/
lib/
lib64/
parts/
sdist/
var/
wheels/
share/python-wheels/
*.egg-info/
.installed.cfg
*.egg
MANIFEST

# PyInstaller
#  Usually these files are written by a python script from a template
#  before PyInstaller builds the exe, so as to inject date/other infos into it.
*.manifest
*.spec

# Installer logs
pip-log.txt
pip-delete-this-directory.txt

# Unit test / coverage reports
htmlcov/
.tox/
.nox/
.coverage
.coverage.*
.cache
nosetests.xml
coverage.xml
*.cover
*.py,cover
.hypothesis/
.pytest_cache/
cover/

# Translations
*.mo
*.pot

# Django stuff:
*.log
local_settings.py
db.sqlite3
db.sqlite3-journal

# Flask stuff:
instance/
.webassets-cache

# Scrapy stuff:
.scrapy

# Sphinx documentation
docs/_build/

# PyBuilder
.pybuilder/
target/

# Jupyter Notebook
.ipynb_checkpoints

# IPython
profile_default/
ipython_config.py

# pyenv
#   For a library or package, you might want to ignore these files since the code is
#   intended to run in multiple environments; otherwise, check them in:
# .python-version

# pipenv
#   According to pypa/pipenv#598, it is recommended to include Pipfile.lock in version control.
#   However, in case of collaboration, if having platform-specific dependencies or dependencies
#   having no cross-platform support, pipenv may install dependencies that don't work, or not
#   install all needed dependencies.
#Pipfile.lock

# UV
#   Similar to Pipfile.lock, it is generally recommended to include uv.lock in version control.
#   This is especially recommended for binary packages to ensure reproducibility, and is more
#   commonly ignored for libraries.
#uv.lock

# poetry
#   Similar to Pipfile.lock, it is generally recommended to include poetry.lock in version control.
#   This is especially recommended for binary packages to ensure reproducibility, and is more
#   commonly ignored for libraries.
#   https://python-poetry.org/docs/basic-usage/#commit-your-poetrylock-file-to-version-control
#poetry.lock

# pdm
#   Similar to Pipfile.lock, it is generally recommended to include pdm.lock in version control.
#pdm.lock
#   pdm stores project-wide configurations in .pdm.toml, but it is recommended to not include it
#   in version control.
#   https://pdm.fming.dev/latest/usage/project/#working-with-version-control
.pdm.toml
.pdm-python
.pdm-build/

# PEP 582; used by e.g. github.com/David-OConnor/pyflow and github.com/pdm-project/pdm
__pypackages__/

# Celery stuff
celerybeat-schedule
celerybeat.pid

# SageMath parsed files
*.sage.py

# Environments
.env
.venv
env/
venv/
ENV/
env.bak/
venv.bak/

# Spyder project settings
.spyderproject
.spyproject

# Rope project settings
.ropeproject

# mkdocs documentation
/site

# mypy
.mypy_cache/
.dmypy.json
dmypy.json

# Pyre type checker
.pyre/

# pytype static type analyzer
.pytype/

# Cython debug symbols
cython_debug/

# PyCharm
#  JetBrains specific template is maintained in a separate JetBrains.gitignore that can
#  be found at https://github.com/github/gitignore/blob/main/Global/JetBrains.gitignore
#  and can be added to the global gitignore or merged into this file.  For a more nuclear
#  option (not recommended) you can uncomment the following to ignore the entire idea folder.
#.idea/

# PyPI configuration file
.pypirc
node_modules
>>>>>>> 59113df9
<|MERGE_RESOLUTION|>--- conflicted
+++ resolved
@@ -1,6 +1,3 @@
-<<<<<<< HEAD
-airflow/logs/
-=======
 .venv/
 # Byte-compiled / optimized / DLL files
 __pycache__/
@@ -172,6 +169,4 @@
 #.idea/
 
 # PyPI configuration file
-.pypirc
-node_modules
->>>>>>> 59113df9
+.pypirc