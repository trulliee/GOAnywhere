# Use a slim Python base image
FROM python:3.9-slim

<<<<<<< HEAD
# Set the working directory inside the container
WORKDIR /app

# Copy only the requirements first to leverage Docker caching
COPY backend/requirements3-10-0.txt ./requirements.txt
=======
<<<<<<< HEAD
# Set the working directory inside the container
=======
>>>>>>> d12bfdaca4ce5ab90a4001023a6f97f946707008
WORKDIR /app

# Copy only the requirements first to leverage Docker caching
COPY backend/requirements3-12-7.txt ./requirements.txt
>>>>>>> 8e57787b

# Install Python dependencies
RUN pip install --no-cache-dir -r requirements.txt

<<<<<<< HEAD
=======
<<<<<<< HEAD
>>>>>>> 8e57787b
# Now copy the full app source code
COPY backend/app /app/app

# Expose port 8080 for Cloud Run
EXPOSE 8080

# Set environment variables needed by your app
<<<<<<< HEAD
=======
=======
# Copy the application code
COPY backend /app/

# Set environment variable for port
>>>>>>> d12bfdaca4ce5ab90a4001023a6f97f946707008
>>>>>>> 8e57787b
ENV PORT=8080

<<<<<<< HEAD
# Command to run your FastAPI app using Python's -m option
CMD ["python", "-m", "app.main"]
=======
<<<<<<< HEAD
# Command to run your FastAPI app using Python's -m option
# CMD ["python", "-m", "app.main"]
CMD ["uvicorn", "app.main:app", "--host", "0.0.0.0", "--port", "8000"]
=======
# Command to run the application
CMD ["uvicorn", "app.main:app", "--host", "0.0.0.0", "--port", "8080"]
>>>>>>> d12bfdaca4ce5ab90a4001023a6f97f946707008
>>>>>>> 8e57787b
<|MERGE_RESOLUTION|>--- conflicted
+++ resolved
@@ -1,30 +1,17 @@
+# Use a slim Python base image
 # Use a slim Python base image
 FROM python:3.9-slim
 
-<<<<<<< HEAD
 # Set the working directory inside the container
 WORKDIR /app
 
 # Copy only the requirements first to leverage Docker caching
 COPY backend/requirements3-10-0.txt ./requirements.txt
-=======
-<<<<<<< HEAD
-# Set the working directory inside the container
-=======
->>>>>>> d12bfdaca4ce5ab90a4001023a6f97f946707008
-WORKDIR /app
 
-# Copy only the requirements first to leverage Docker caching
-COPY backend/requirements3-12-7.txt ./requirements.txt
->>>>>>> 8e57787b
-
+# Install Python dependencies
 # Install Python dependencies
 RUN pip install --no-cache-dir -r requirements.txt
 
-<<<<<<< HEAD
-=======
-<<<<<<< HEAD
->>>>>>> 8e57787b
 # Now copy the full app source code
 COPY backend/app /app/app
 
@@ -32,27 +19,9 @@
 EXPOSE 8080
 
 # Set environment variables needed by your app
-<<<<<<< HEAD
-=======
-=======
-# Copy the application code
-COPY backend /app/
+ENV PORT=8080
+ENV GMAPS_API_KEY=AIzaSyDzdl-AzKqD_NeAdrz934cQM6LxWEHYF1g
+ENV GCP_PROJECT_ID=goanywhere-c55c8
 
-# Set environment variable for port
->>>>>>> d12bfdaca4ce5ab90a4001023a6f97f946707008
->>>>>>> 8e57787b
-ENV PORT=8080
-
-<<<<<<< HEAD
 # Command to run your FastAPI app using Python's -m option
-CMD ["python", "-m", "app.main"]
-=======
-<<<<<<< HEAD
-# Command to run your FastAPI app using Python's -m option
-# CMD ["python", "-m", "app.main"]
-CMD ["uvicorn", "app.main:app", "--host", "0.0.0.0", "--port", "8000"]
-=======
-# Command to run the application
-CMD ["uvicorn", "app.main:app", "--host", "0.0.0.0", "--port", "8080"]
->>>>>>> d12bfdaca4ce5ab90a4001023a6f97f946707008
->>>>>>> 8e57787b
+CMD ["python", "-m", "app.main"]