from fastapi import APIRouter, HTTPException
from pydantic import BaseModel, Field
<<<<<<< HEAD
from typing import Optional
=======
from typing import Optional, Union
>>>>>>> 8e57787b
from app.database.firestore_utils import db
from datetime import datetime
from google.cloud import firestore  # Needed for Query

router = APIRouter()

# Pydantic model for incoming crowd data
class CrowdData(BaseModel):
    userId: str  # User ID is now required
    latitude: float = Field(..., ge=-90, le=90)
    longitude: float = Field(..., ge=-180, le=180)
    reportType: str  # e.g., "accident", "traffic jam"
    username: str
    timestamp: Optional[Union[str, int]] = None

# Function to check if user is a registered user
def is_registered_user(user_id: str) -> bool:
    try:
        user_ref = db.collection('users').document(user_id)
        user_doc = user_ref.get()

        if not user_doc.exists:
            print(f"User {user_id} does not exist.")
            return False
        
        user_data = user_doc.to_dict()
        print(f"Fetched user data for {user_id}:", user_data)

        user_type = user_data.get("user_type")
        print(f"user_type =", user_type)

        return user_type == "registered"

    except Exception as e:
        print(f"Error checking user: {e}")
        return False

# POST endpoint to receive and store crowd data
@router.post("/submit-crowd-data")
def submit_crowdsourced_data(data: CrowdData):
    try:
        if not data.userId:
            raise HTTPException(status_code=400, detail="Missing user_id.")

        if not is_registered_user(data.userId):
            raise HTTPException(status_code=403, detail="Unauthorized: Only registered users can submit reports.")

        timestamp_value = (
            datetime.utcfromtimestamp(data.timestamp / 1000).isoformat()
            if isinstance(data.timestamp, (int, float))
            else data.timestamp or datetime.utcnow().isoformat()
        )

        # Use backend timestamp if none provided
        data_to_store = {
            "user_id": data.userId,
            "username": data.username,
            "latitude": data.latitude,
            "longitude": data.longitude,
            "type": data.reportType,
            "timestamp": timestamp_value
        }

        # Store in Firestore
        doc_ref = db.collection("crowdsourced_reports").document()
        doc_ref.set(data_to_store)

        return {
            "status": "success",
            "id": doc_ref.id,
            "location_received": {
                "lat": data.latitude,
                "lng": data.longitude
            }
        }

    except Exception as e:
        raise HTTPException(status_code=500, detail=f"Server Error: {str(e)}")

# GET endpoint to fetch all reports
@router.get("/get-crowd-data")
def get_crowdsourced_data():
    try:
        reports = db.collection("crowdsourced_reports").order_by("timestamp", direction=firestore.Query.DESCENDING).stream()
        result = []
        for report in reports:
            entry = report.to_dict()
            entry["id"] = report.id
            result.append(entry)
        return {"reports": result}
    except Exception as e:
        raise HTTPException(status_code=500, detail=f"Server Error: {str(e)}")<|MERGE_RESOLUTION|>--- conflicted
+++ resolved
@@ -1,10 +1,6 @@
 from fastapi import APIRouter, HTTPException
 from pydantic import BaseModel, Field
-<<<<<<< HEAD
-from typing import Optional
-=======
 from typing import Optional, Union
->>>>>>> 8e57787b
 from app.database.firestore_utils import db
 from datetime import datetime
 from google.cloud import firestore  # Needed for Query
