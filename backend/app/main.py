--- conflicted
+++ resolved
@@ -19,12 +19,7 @@
 # Add CORS middleware
 app.add_middleware(
     CORSMiddleware,
-<<<<<<< HEAD
-    #allow_origins=["http://192.168.68.62:8081"],  # Update this in production with your actual origins
-    allow_origins=["*"],  # Update this in production with your actual origins
-=======
     allow_origins=["*"], 
->>>>>>> 00fa9cbe
     allow_credentials=True,
     allow_methods=["*"],
     allow_headers=["*"],
