import pandas as pd
import numpy as np
from sklearn.base import BaseEstimator, TransformerMixin
from sklearn.model_selection import StratifiedKFold, RandomizedSearchCV
from sklearn.preprocessing import StandardScaler, OneHotEncoder
from sklearn.compose import ColumnTransformer
from sklearn.pipeline import Pipeline
from sklearn.ensemble import RandomForestClassifier
<<<<<<< HEAD
from sklearn.metrics import accuracy_score, f1_score, confusion_matrix
from scipy.stats import randint
=======
from sklearn.metrics import classification_report, accuracy_score, f1_score, confusion_matrix
from sklearn.model_selection import StratifiedKFold, RandomizedSearchCV
from sklearn.pipeline import make_pipeline
from sklearn.preprocessing import FunctionTransformer
from scipy.stats import randint, uniform
>>>>>>> e88877ff
import joblib
import os

class TrafficCongestionModel:
    def __init__(self):
        self.model = None
        self.preprocessor = None
<<<<<<< HEAD
        self.feature_names = None
        self.morning_peak_hours = list(range(7, 10))
        self.evening_peak_hours = list(range(17, 21))

    def process_inputs(self, json_input):
=======
        self.model_name = "traffic_congestion_predictor"
        self.gcs_bucket = "goanywhere-traffic-data-history"
        
        # Define peak hours for peak_hour_flag
        self.morning_peak_hours = list(range(7, 10))  # 7-9 AM
        self.evening_peak_hours = list(range(17, 21))  # 5-8 PM
    
    def prepare_data(self, speed_bands_df, incidents_df, weather_df, events_df, holidays_df):
>>>>>>> e88877ff
        """
        Processes JSON input into a DataFrame with correct columns and ordering.
        Ensures compatibility with training schema.
        """
<<<<<<< HEAD
        import pandas as pd
        import numpy as np

        if isinstance(json_input, dict):
            df = pd.DataFrame([json_input])
        elif isinstance(json_input, list):
            df = pd.DataFrame(json_input)
        else:
            raise ValueError("Input must be a dict or list of dicts")

        # Set default values for missing features (based on training logic)
        default_values = {
            'temperature': 27.0,
            'humidity': 75.0,
            'event_count': 0,
            'incident_count': 0,
            'peak_hour_flag': 0,
            'day_type': 'weekday',
            'road_type': 'normal',
            'recent_incident_flag': 0,
            'speed_band_previous_hour': 2,
            'rain_flag': 0,
            'max_event_severity': 0,
            'sum_event_severity': 0
        }

        for col in self.feature_names:
            if col not in df.columns:
                default = default_values.get(col, np.nan)
                df[col] = default
            else:
                df[col] = df[col].fillna(default_values.get(col, df[col].mean() if df[col].dtype in [np.float64, np.int64] else ''))

        # Enforce correct column order
        df = df[self.feature_names]

        return df

    def prepare_data(self, speed_bands_df, incidents_df, weather_df, events_df, holidays_df):
        import pytz

=======
        import pytz

        # Convert timestamps
>>>>>>> e88877ff
        speed_bands_df['Timestamp'] = pd.to_datetime(speed_bands_df['Timestamp'])
        incidents_df['Timestamp'] = pd.to_datetime(incidents_df['Timestamp'])
        weather_df['stored_at'] = pd.to_datetime(weather_df['stored_at'])

        speed_bands_df['hour'] = speed_bands_df['Timestamp'].dt.hour
        speed_bands_df['day_of_week'] = speed_bands_df['Timestamp'].dt.dayofweek
        speed_bands_df['month'] = speed_bands_df['Timestamp'].dt.month
        speed_bands_df['date'] = speed_bands_df['Timestamp'].dt.date

<<<<<<< HEAD
=======
        # Peak hour flag
>>>>>>> e88877ff
        speed_bands_df['peak_hour_flag'] = speed_bands_df['hour'].apply(
            lambda x: 1 if (x in self.morning_peak_hours or x in self.evening_peak_hours) else 0
        )

<<<<<<< HEAD
=======
        # Day type
>>>>>>> e88877ff
        speed_bands_df['day_type'] = speed_bands_df['day_of_week'].apply(
            lambda x: 'weekend' if x >= 5 else 'weekday'
        )

<<<<<<< HEAD
=======
        # Road type
>>>>>>> e88877ff
        if 'RoadCategory' in speed_bands_df.columns:
            expressway_categories = ['Expressway', 'Highway', 'ERP']
            speed_bands_df['road_type'] = speed_bands_df['RoadCategory'].apply(
                lambda x: 'expressway' if any(cat.lower() in str(x).lower() for cat in expressway_categories) else 'normal'
            )
        elif 'RoadName' in speed_bands_df.columns:
            expressway_identifiers = ['PIE', 'CTE', 'ECP', 'AYE', 'KPE', 'TPE', 'SLE', 'BKE', 'MCE']
            speed_bands_df['road_type'] = speed_bands_df['RoadName'].apply(
                lambda x: 'expressway' if any(id in str(x).upper() for id in expressway_identifiers) else 'normal'
            )
        else:
            speed_bands_df['road_type'] = 'normal'

<<<<<<< HEAD
=======
        # Holidays
>>>>>>> e88877ff
        if not holidays_df.empty and 'Date' in holidays_df.columns:
            holidays = set(pd.to_datetime(holidays_df['Date']).dt.date)
            speed_bands_df['is_holiday'] = speed_bands_df['date'].apply(lambda x: x in holidays).astype(int)
        else:
            speed_bands_df['is_holiday'] = 0

<<<<<<< HEAD
=======
        # Events
>>>>>>> e88877ff
        if not events_df.empty:
            if 'date' in events_df.columns:
                events_df['event_date'] = pd.to_datetime(events_df['date']).dt.date
            elif 'start_date' in events_df.columns:
                events_df['event_date'] = pd.to_datetime(events_df['start_date']).dt.date
            else:
                events_df['event_date'] = pd.NaT

            events_df = events_df.dropna(subset=['event_date'])
            event_counts = events_df.groupby('event_date').size().reset_index(name='event_count')

            if 'participants' in events_df.columns:
                events_df['event_severity'] = events_df['participants'].apply(
                    lambda x: 2 if x > 1000 else (1 if x > 100 else 0)
                ).fillna(0)

                event_severity = events_df.groupby('event_date').agg({
                    'event_severity': ['max', 'sum']
                }).reset_index()
                event_severity.columns = ['event_date', 'max_event_severity', 'sum_event_severity']

                event_features = pd.merge(event_counts, event_severity, on='event_date', how='left')

                speed_bands_df = pd.merge(speed_bands_df, event_features, left_on='date', right_on='event_date', how='left')

                speed_bands_df['max_event_severity'] = speed_bands_df['max_event_severity'].fillna(0)
                speed_bands_df['sum_event_severity'] = speed_bands_df['sum_event_severity'].fillna(0)
            else:
                speed_bands_df = pd.merge(speed_bands_df, event_counts, left_on='date', right_on='event_date', how='left')

            speed_bands_df['event_count'] = speed_bands_df['event_count'].fillna(0)
        else:
            speed_bands_df['event_count'] = 0
            speed_bands_df['max_event_severity'] = 0
            speed_bands_df['sum_event_severity'] = 0

        if not incidents_df.empty:
            incidents_df['date'] = incidents_df['Timestamp'].dt.date
            incidents_df['hour'] = incidents_df['Timestamp'].dt.hour

<<<<<<< HEAD
            if 'Location' not in incidents_df.columns:
                incidents_df['Location'] = ""  

            speed_bands_df['datetime'] = pd.to_datetime(
                speed_bands_df['date'].astype(str) + ' ' + speed_bands_df['hour'].astype(str) + ':00:00'
            ).dt.tz_localize('UTC')

            def has_recent_incident(row):
                timestamp = row['datetime']
                road_name = row.get('RoadName', None)
                start_time = timestamp - pd.Timedelta(hours=3)
                if road_name:
                    recent_incidents = incidents_df[
                        (incidents_df['Timestamp'] >= start_time) & (incidents_df['Timestamp'] <= timestamp) &
                        (incidents_df['Location'].str.contains(road_name, na=False))
                    ]
                else:
                    recent_incidents = incidents_df[
                        (incidents_df['Timestamp'] >= start_time) & (incidents_df['Timestamp'] <= timestamp)
                    ]
                return 1 if len(recent_incidents) > 0 else 0

=======
            # Create datetime column and localize to UTC
            speed_bands_df['datetime'] = pd.to_datetime(
                speed_bands_df['date'].astype(str) + ' ' +
                speed_bands_df['hour'].astype(str) + ':00:00'
            ).dt.tz_localize('UTC')  # 💥 Patch: Localize once here

            # Check if 'Location' column exists
            if 'Location' in incidents_df.columns:
                # Function to check for recent incidents with location filtering
                def has_recent_incident(row):
                    timestamp = row['datetime']
                    road_name = row.get('RoadName', None)
                    start_time = timestamp - pd.Timedelta(hours=3)

                    if road_name:
                        recent_incidents = incidents_df[
                            (incidents_df['Timestamp'] >= start_time) &
                            (incidents_df['Timestamp'] <= timestamp) &
                            (incidents_df['Location'].str.contains(road_name, na=False))
                        ]
                    else:
                        recent_incidents = incidents_df[
                            (incidents_df['Timestamp'] >= start_time) &
                            (incidents_df['Timestamp'] <= timestamp)
                        ]

                    return 1 if len(recent_incidents) > 0 else 0
            else:
                def has_recent_incident(row):
                    timestamp = row['datetime']
                    start_time = timestamp - pd.Timedelta(hours=3)

                    recent_incidents = incidents_df[
                        (incidents_df['Timestamp'] >= start_time) &
                        (incidents_df['Timestamp'] <= timestamp)
                    ]

                    return 1 if len(recent_incidents) > 0 else 0

            # To avoid slow computation, apply to a sample first
>>>>>>> e88877ff
            sample_size = min(1000, len(speed_bands_df))
            sampled_data = speed_bands_df.sample(sample_size, random_state=42)
            sampled_data['recent_incident_flag'] = sampled_data.apply(has_recent_incident, axis=1)
            incident_rate = sampled_data['recent_incident_flag'].mean()

            if incident_rate > 0:
                speed_bands_df['recent_incident_flag'] = speed_bands_df.apply(has_recent_incident, axis=1)
            else:
                speed_bands_df['recent_incident_flag'] = 0

<<<<<<< HEAD
=======
            # Standard incident count per day
>>>>>>> e88877ff
            incident_counts = incidents_df.groupby('date').size().reset_index(name='incident_count')
            speed_bands_df = pd.merge(speed_bands_df, incident_counts, on='date', how='left')
            speed_bands_df['incident_count'] = speed_bands_df['incident_count'].fillna(0)
        else:
            speed_bands_df['incident_count'] = 0
            speed_bands_df['recent_incident_flag'] = 0

<<<<<<< HEAD
=======
        # Speed Band Previous Hour
>>>>>>> e88877ff
        speed_bands_copy = speed_bands_df.copy()
        speed_bands_copy['next_hour'] = (speed_bands_copy['hour'] + 1) % 24
        speed_bands_copy['next_date'] = speed_bands_copy['date']
        speed_bands_copy.loc[speed_bands_copy['hour'] == 23, 'next_date'] = speed_bands_copy['date'] + pd.Timedelta(days=1)

        prev_hour_data = speed_bands_copy[['RoadName', 'next_date', 'next_hour', 'SpeedBand']]
        prev_hour_data = prev_hour_data.rename(columns={
            'next_date': 'date',
            'next_hour': 'hour',
            'SpeedBand': 'speed_band_previous_hour'
        })

<<<<<<< HEAD
        speed_bands_df = pd.merge(speed_bands_df, prev_hour_data, on=['RoadName', 'date', 'hour'], how='left')
=======
        speed_bands_df = pd.merge(
            speed_bands_df,
            prev_hour_data,
            on=['RoadName', 'date', 'hour'],
            how='left'
        )
>>>>>>> e88877ff

        mean_speed_band = speed_bands_df['SpeedBand'].mean()
        speed_bands_df['speed_band_previous_hour'] = speed_bands_df['speed_band_previous_hour'].fillna(mean_speed_band)

<<<<<<< HEAD
=======
        # Weather
>>>>>>> e88877ff
        if not weather_df.empty:
            weather_df['date'] = weather_df['stored_at'].dt.date
            weather_df['hour'] = weather_df['stored_at'].dt.hour

            weather_features = weather_df.groupby(['date', 'hour']).agg({
                'temperature': 'mean',
                'humidity': 'mean'
            }).reset_index()

            if 'rainfall' in weather_df.columns or 'precipitation' in weather_df.columns:
                rain_col = 'rainfall' if 'rainfall' in weather_df.columns else 'precipitation'
                weather_df['rain_flag'] = (weather_df[rain_col] > 0.1).astype(int)
                rain_features = weather_df.groupby(['date', 'hour'])['rain_flag'].max().reset_index()
                weather_features = pd.merge(weather_features, rain_features, on=['date', 'hour'], how='left')
            else:
                weather_features['rain_flag'] = (weather_features['humidity'] > 85).astype(int)

<<<<<<< HEAD
            speed_bands_df = pd.merge(speed_bands_df, weather_features, on=['date', 'hour'], how='left')
=======
            speed_bands_df = pd.merge(
                speed_bands_df,
                weather_features,
                on=['date', 'hour'],
                how='left'
            )
>>>>>>> e88877ff
        else:
            speed_bands_df['temperature'] = 27.0
            speed_bands_df['humidity'] = 75.0
            speed_bands_df['rain_flag'] = 0

        speed_bands_df['temperature'] = speed_bands_df['temperature'].fillna(speed_bands_df['temperature'].mean())
        speed_bands_df['humidity'] = speed_bands_df['humidity'].fillna(speed_bands_df['humidity'].mean())
        speed_bands_df['rain_flag'] = speed_bands_df['rain_flag'].fillna(0).astype(int)

        speed_bands_df['congestion'] = (speed_bands_df['SpeedBand'] >= 3).astype(int)

<<<<<<< HEAD
=======
        # Prepare final dataset
>>>>>>> e88877ff
        feature_columns = [
            'RoadName', 'RoadCategory', 'hour', 'day_of_week', 'month', 'is_holiday',
            'event_count', 'incident_count', 'temperature', 'humidity',
            'peak_hour_flag', 'day_type', 'road_type', 'recent_incident_flag',
            'speed_band_previous_hour', 'rain_flag'
        ]

        if 'max_event_severity' in speed_bands_df.columns:
            feature_columns.extend(['max_event_severity', 'sum_event_severity'])

        X = speed_bands_df[feature_columns]
        y = speed_bands_df['congestion']

        X = X.fillna({
            'temperature': 27.0,
            'humidity': 75.0,
            'event_count': 0,
            'incident_count': 0,
            'peak_hour_flag': 0,
            'day_type': 'weekday',
            'road_type': 'normal',
            'recent_incident_flag': 0,
            'speed_band_previous_hour': mean_speed_band,
            'rain_flag': 0,
            'max_event_severity': 0,
            'sum_event_severity': 0
        })

        X = X.dropna()
        y = y.loc[X.index]

        return X, y

    def build_model(self):
<<<<<<< HEAD
        categorical_features = ['RoadName', 'RoadCategory', 'day_type', 'road_type']
        categorical_features = [f for f in categorical_features if f in self.feature_names]

        base_numerical_features = [
            'hour', 'day_of_week', 'month', 'is_holiday',
            'event_count', 'incident_count', 'temperature', 'humidity'
        ]
        new_numerical_features = [
            'peak_hour_flag', 'recent_incident_flag', 'speed_band_previous_hour', 'rain_flag',
            'max_event_severity', 'sum_event_severity'
        ]
        numerical_features = [f for f in base_numerical_features + new_numerical_features if f in self.feature_names]

        categorical_transformer = Pipeline([
=======
        """
        Define the model pipeline with preprocessing
        """
        # Get all feature names from the training data
        categorical_features = ['RoadName', 'RoadCategory', 'day_type', 'road_type']
        
        # Not all categorical features might be available, filter them
        categorical_features = [f for f in categorical_features if f in self.feature_names]
        
        # Define numerical features
        base_numerical_features = [
            'hour', 'day_of_week', 'month', 'is_holiday', 
            'event_count', 'incident_count', 'temperature', 'humidity'
        ]
        
        # Add new numerical features
        new_numerical_features = [
            'peak_hour_flag', 'recent_incident_flag', 
            'speed_band_previous_hour', 'rain_flag',
            'max_event_severity', 'sum_event_severity'
        ]
        
        # Combine numerical features and filter to only those available
        numerical_features = [f for f in base_numerical_features + new_numerical_features 
                             if f in self.feature_names]
        
        # Create preprocessing steps for both feature types
        categorical_transformer = Pipeline(steps=[
>>>>>>> e88877ff
            ('onehot', OneHotEncoder(handle_unknown='ignore'))
        ])
        numerical_transformer = Pipeline([
            ('scaler', StandardScaler())
        ])
<<<<<<< HEAD

        transformers = []
        if categorical_features:
            transformers.append(('cat', categorical_transformer, categorical_features))
        if numerical_features:
            transformers.append(('num', numerical_transformer, numerical_features))

        self.preprocessor = ColumnTransformer(transformers=transformers)

        self.model = Pipeline([
            ('preprocessor', self.preprocessor),
            ('classifier', RandomForestClassifier(
                n_estimators=100, max_depth=5, random_state=42, n_jobs=-1
=======
        
        # Combine preprocessing steps
        transformers = []
        
        if categorical_features:
            transformers.append(('cat', categorical_transformer, categorical_features))
        
        if numerical_features:
            transformers.append(('num', numerical_transformer, numerical_features))
            
        self.preprocessor = ColumnTransformer(transformers=transformers)
        
        # Create the modeling pipeline
        self.model = Pipeline(steps=[
            ('preprocessor', self.preprocessor),
            ('classifier', RandomForestClassifier(
                n_estimators=100,
                max_depth=5,
                random_state=42,
                n_jobs=-1
>>>>>>> e88877ff
            ))
        ])

        return self.model

    def train(self, X, y, n_splits=5, n_iter=30):
<<<<<<< HEAD
        self.feature_names = X.columns.tolist()
        self.build_model()

        skf = StratifiedKFold(n_splits=n_splits, shuffle=True, random_state=42)
=======
        """
        Train the model with Stratified Cross-Validation and Hyperparameter Tuning
        """
        # Store feature names for use in build_model
        self.feature_names = X.columns.tolist()

        # Build model pipeline
        self.build_model()

        print("\n🔵 Starting Cross-Validation and Hyperparameter Tuning...")

        # Define cross-validation strategy
        skf = StratifiedKFold(n_splits=n_splits, shuffle=True, random_state=42)

        # Define hyperparameter search space
>>>>>>> e88877ff
        param_distributions = {
            'classifier__n_estimators': randint(100, 500),
            'classifier__max_depth': randint(5, 20),
            'classifier__min_samples_split': randint(2, 10),
            'classifier__min_samples_leaf': randint(1, 10),
            'classifier__max_features': ['sqrt', 'log2'],
            'classifier__bootstrap': [True, False]
        }

<<<<<<< HEAD
        random_search = RandomizedSearchCV(
            self.model, param_distributions=param_distributions,
            n_iter=n_iter, cv=skf, scoring='f1', verbose=2, n_jobs=-1, random_state=42
        )

        random_search.fit(X, y)

        self.model = random_search.best_estimator_

=======
        # Setup RandomizedSearchCV
        random_search = RandomizedSearchCV(
            self.model,
            param_distributions=param_distributions,
            n_iter=n_iter,
            cv=skf,
            scoring='f1',  # Focus on F1 Score for imbalanced classes
            verbose=2,
            n_jobs=-1,
            random_state=42
        )

        # Perform search
        random_search.fit(X, y)

        print("\n✅ Best Hyperparameters Found:")
        print(random_search.best_params_)

        # Set the best model
        self.model = random_search.best_estimator_

        # Final evaluation on full data
        print("\n🔵 Retraining on FULL data with best parameters...")
        self.model.fit(X, y)

        # Evaluate on full data
>>>>>>> e88877ff
        y_pred = self.model.predict(X)
        accuracy = accuracy_score(y, y_pred)
        f1 = f1_score(y, y_pred)
        cm = confusion_matrix(y, y_pred)

<<<<<<< HEAD
        return {
            'accuracy': accuracy,
            'f1_score': f1,
            'confusion_matrix': cm,
            'best_params': random_search.best_params_
        }

    def save_model(self, 
               trained_local_path="models/trained/traffic_congestion", 
               serving_local_path="model_serving/traffic_congestion"):
        if self.model is None:
            raise ValueError("Model has not been trained yet")

        # Create directories if they don't exist
        os.makedirs(trained_local_path, exist_ok=True)
        os.makedirs(serving_local_path, exist_ok=True)

        # Define paths
        trained_model_path = os.path.join(trained_local_path, "model.joblib")
        serving_model_path = os.path.join(serving_local_path, "model.joblib")

        # Save to both places
        joblib.dump(self.model, trained_model_path)
        joblib.dump(self.model, serving_model_path)

        print(f"✅ Model saved to:")
        print(f"   - {trained_model_path}")
        print(f"   - {serving_model_path}")
        return trained_model_path, serving_model_path

    def load_model(self, model_path):
        """Load a trained model from disk."""
        self.model = joblib.load(model_path)
        
        # Extract feature names from the preprocessor if available
        try:
            # Try to access the feature names from the column transformer
            if hasattr(self.model, 'named_steps') and 'preprocessor' in self.model.named_steps:
                transformers = self.model.named_steps['preprocessor'].transformers_
                self.feature_names = []
                for _, _, columns in transformers:
                    self.feature_names.extend(columns)
            else:
                print("Warning: Could not extract feature names from model.")
        except Exception as e:
            print(f"Error extracting feature names: {str(e)}")
            
        return self
    
    def predict(self, json_input):
        """Predict congestion from JSON input."""
        if self.model is None:
            raise ValueError("Model has not been trained yet")
        X = self.process_inputs(json_input)
        return self.model.predict(X).tolist()

    def predict_proba(self, json_input):
        """Predict congestion probabilities from JSON input."""
        if self.model is None:
            raise ValueError("Model has not been trained yet")
        X = self.process_inputs(json_input)
        return self.model.predict_proba(X).tolist()
=======
        print("\n✅ Final Model Metrics (on Full Data):")
        print(f"Accuracy: {accuracy:.4f}")
        print(f"F1 Score: {f1:.4f}")
        print("\nConfusion Matrix:")
        print(cm)

        # Get final feature importances
        feature_importances = None
        if hasattr(self.model['classifier'], 'feature_importances_'):
            feature_names = self.model['preprocessor'].get_feature_names_out()
            feature_importances = self.model['classifier'].feature_importances_

            feature_importance_df = pd.DataFrame({
                'Feature': feature_names,
                'Importance': feature_importances
            }).sort_values('Importance', ascending=False)

            print("\nTop 15 Most Important Features:")
            print(feature_importance_df.head(15))
        else:
            feature_importance_df = None

        return {
            'accuracy': accuracy,
            'f1_score': f1,
            'model': self.model,
            'best_params': random_search.best_params_,
            'feature_importances': feature_importance_df
        }

    @staticmethod
    def to_dataframe(X):
        if isinstance(X, list):
            return pd.DataFrame(X)
        elif isinstance(X, dict):
            return pd.DataFrame([X])
        elif isinstance(X, pd.DataFrame):
            return X
        else:
            raise ValueError("Unsupported input type")

    def save_model(self, local_path="models/trained/traffic_congestion"):
        """
        Save the model to a local path with input preprocessor wrapper
        """
        if self.model is None:
            raise ValueError("Model has not been trained yet")

        # 🧠 Wrap the model to make it compatible with Vertex AI
        wrapped_model = make_pipeline(
            FunctionTransformer(self.to_dataframe),
            self.model
        )

        os.makedirs(local_path, exist_ok=True)
        joblib.dump(wrapped_model, f"{local_path}/model.joblib")
        print(f"Model saved to {local_path}/model.joblib")
        return f"{local_path}/model.joblib"
   
    def upload_to_gcs(self, local_model_path, gcs_model_path=None):
        """
        Upload the model to Google Cloud Storage
        """
        if gcs_model_path is None:
            timestamp = datetime.datetime.now().strftime("%Y%m%d_%H%M%S")
            gcs_model_path = f"trained_models/traffic_congestion/{timestamp}/model.joblib"
        
        # Upload to GCS
        storage_client = storage.Client()
        bucket = storage_client.bucket(self.gcs_bucket)
        blob = bucket.blob(gcs_model_path)
        
        blob.upload_from_filename(local_model_path)
        
        print(f"Model uploaded to gs://{self.gcs_bucket}/{gcs_model_path}")
        return f"gs://{self.gcs_bucket}/{gcs_model_path}"
    
    def deploy_to_vertex(self, model_gcs_path, project_id, region="asia-southeast1"):
        """
        Deploy the model to Vertex AI
        """
        # Initialize Vertex AI
        aiplatform.init(project=project_id, location=region)
        
        # Create a model resource from the artifacts
        model = aiplatform.Model.upload(
            display_name=f"{self.model_name}_{datetime.datetime.now().strftime('%Y%m%d')}",
            artifact_uri=os.path.dirname(model_gcs_path),
            serving_container_image_uri="gcr.io/cloud-aiplatform/prediction/sklearn-cpu.1-0:latest",
            sync=True
        )
        
        # Deploy the model to an endpoint
        endpoint = model.deploy(
            machine_type="n1-standard-2",
            min_replica_count=1,
            max_replica_count=1
        )
        
        print(f"Model deployed to Vertex AI endpoint: {endpoint.name}")
        return endpoint
>>>>>>> e88877ff
<|MERGE_RESOLUTION|>--- conflicted
+++ resolved
@@ -6,16 +6,8 @@
 from sklearn.compose import ColumnTransformer
 from sklearn.pipeline import Pipeline
 from sklearn.ensemble import RandomForestClassifier
-<<<<<<< HEAD
 from sklearn.metrics import accuracy_score, f1_score, confusion_matrix
 from scipy.stats import randint
-=======
-from sklearn.metrics import classification_report, accuracy_score, f1_score, confusion_matrix
-from sklearn.model_selection import StratifiedKFold, RandomizedSearchCV
-from sklearn.pipeline import make_pipeline
-from sklearn.preprocessing import FunctionTransformer
-from scipy.stats import randint, uniform
->>>>>>> e88877ff
 import joblib
 import os
 
@@ -23,27 +15,15 @@
     def __init__(self):
         self.model = None
         self.preprocessor = None
-<<<<<<< HEAD
         self.feature_names = None
         self.morning_peak_hours = list(range(7, 10))
         self.evening_peak_hours = list(range(17, 21))
 
     def process_inputs(self, json_input):
-=======
-        self.model_name = "traffic_congestion_predictor"
-        self.gcs_bucket = "goanywhere-traffic-data-history"
-        
-        # Define peak hours for peak_hour_flag
-        self.morning_peak_hours = list(range(7, 10))  # 7-9 AM
-        self.evening_peak_hours = list(range(17, 21))  # 5-8 PM
-    
-    def prepare_data(self, speed_bands_df, incidents_df, weather_df, events_df, holidays_df):
->>>>>>> e88877ff
         """
         Processes JSON input into a DataFrame with correct columns and ordering.
         Ensures compatibility with training schema.
         """
-<<<<<<< HEAD
         import pandas as pd
         import numpy as np
 
@@ -85,11 +65,6 @@
     def prepare_data(self, speed_bands_df, incidents_df, weather_df, events_df, holidays_df):
         import pytz
 
-=======
-        import pytz
-
-        # Convert timestamps
->>>>>>> e88877ff
         speed_bands_df['Timestamp'] = pd.to_datetime(speed_bands_df['Timestamp'])
         incidents_df['Timestamp'] = pd.to_datetime(incidents_df['Timestamp'])
         weather_df['stored_at'] = pd.to_datetime(weather_df['stored_at'])
@@ -99,26 +74,14 @@
         speed_bands_df['month'] = speed_bands_df['Timestamp'].dt.month
         speed_bands_df['date'] = speed_bands_df['Timestamp'].dt.date
 
-<<<<<<< HEAD
-=======
-        # Peak hour flag
->>>>>>> e88877ff
         speed_bands_df['peak_hour_flag'] = speed_bands_df['hour'].apply(
             lambda x: 1 if (x in self.morning_peak_hours or x in self.evening_peak_hours) else 0
         )
 
-<<<<<<< HEAD
-=======
-        # Day type
->>>>>>> e88877ff
         speed_bands_df['day_type'] = speed_bands_df['day_of_week'].apply(
             lambda x: 'weekend' if x >= 5 else 'weekday'
         )
 
-<<<<<<< HEAD
-=======
-        # Road type
->>>>>>> e88877ff
         if 'RoadCategory' in speed_bands_df.columns:
             expressway_categories = ['Expressway', 'Highway', 'ERP']
             speed_bands_df['road_type'] = speed_bands_df['RoadCategory'].apply(
@@ -132,20 +95,12 @@
         else:
             speed_bands_df['road_type'] = 'normal'
 
-<<<<<<< HEAD
-=======
-        # Holidays
->>>>>>> e88877ff
         if not holidays_df.empty and 'Date' in holidays_df.columns:
             holidays = set(pd.to_datetime(holidays_df['Date']).dt.date)
             speed_bands_df['is_holiday'] = speed_bands_df['date'].apply(lambda x: x in holidays).astype(int)
         else:
             speed_bands_df['is_holiday'] = 0
 
-<<<<<<< HEAD
-=======
-        # Events
->>>>>>> e88877ff
         if not events_df.empty:
             if 'date' in events_df.columns:
                 events_df['event_date'] = pd.to_datetime(events_df['date']).dt.date
@@ -176,17 +131,38 @@
             else:
                 speed_bands_df = pd.merge(speed_bands_df, event_counts, left_on='date', right_on='event_date', how='left')
 
+
+            if 'participants' in events_df.columns:
+                events_df['event_severity'] = events_df['participants'].apply(
+                    lambda x: 2 if x > 1000 else (1 if x > 100 else 0)
+                ).fillna(0)
+
+                event_severity = events_df.groupby('event_date').agg({
+                    'event_severity': ['max', 'sum']
+                }).reset_index()
+                event_severity.columns = ['event_date', 'max_event_severity', 'sum_event_severity']
+
+                event_features = pd.merge(event_counts, event_severity, on='event_date', how='left')
+
+                speed_bands_df = pd.merge(speed_bands_df, event_features, left_on='date', right_on='event_date', how='left')
+
+                speed_bands_df['max_event_severity'] = speed_bands_df['max_event_severity'].fillna(0)
+                speed_bands_df['sum_event_severity'] = speed_bands_df['sum_event_severity'].fillna(0)
+            else:
+                speed_bands_df = pd.merge(speed_bands_df, event_counts, left_on='date', right_on='event_date', how='left')
+
             speed_bands_df['event_count'] = speed_bands_df['event_count'].fillna(0)
         else:
             speed_bands_df['event_count'] = 0
             speed_bands_df['max_event_severity'] = 0
             speed_bands_df['sum_event_severity'] = 0
+            speed_bands_df['max_event_severity'] = 0
+            speed_bands_df['sum_event_severity'] = 0
 
         if not incidents_df.empty:
             incidents_df['date'] = incidents_df['Timestamp'].dt.date
             incidents_df['hour'] = incidents_df['Timestamp'].dt.hour
 
-<<<<<<< HEAD
             if 'Location' not in incidents_df.columns:
                 incidents_df['Location'] = ""  
 
@@ -209,48 +185,6 @@
                     ]
                 return 1 if len(recent_incidents) > 0 else 0
 
-=======
-            # Create datetime column and localize to UTC
-            speed_bands_df['datetime'] = pd.to_datetime(
-                speed_bands_df['date'].astype(str) + ' ' +
-                speed_bands_df['hour'].astype(str) + ':00:00'
-            ).dt.tz_localize('UTC')  # 💥 Patch: Localize once here
-
-            # Check if 'Location' column exists
-            if 'Location' in incidents_df.columns:
-                # Function to check for recent incidents with location filtering
-                def has_recent_incident(row):
-                    timestamp = row['datetime']
-                    road_name = row.get('RoadName', None)
-                    start_time = timestamp - pd.Timedelta(hours=3)
-
-                    if road_name:
-                        recent_incidents = incidents_df[
-                            (incidents_df['Timestamp'] >= start_time) &
-                            (incidents_df['Timestamp'] <= timestamp) &
-                            (incidents_df['Location'].str.contains(road_name, na=False))
-                        ]
-                    else:
-                        recent_incidents = incidents_df[
-                            (incidents_df['Timestamp'] >= start_time) &
-                            (incidents_df['Timestamp'] <= timestamp)
-                        ]
-
-                    return 1 if len(recent_incidents) > 0 else 0
-            else:
-                def has_recent_incident(row):
-                    timestamp = row['datetime']
-                    start_time = timestamp - pd.Timedelta(hours=3)
-
-                    recent_incidents = incidents_df[
-                        (incidents_df['Timestamp'] >= start_time) &
-                        (incidents_df['Timestamp'] <= timestamp)
-                    ]
-
-                    return 1 if len(recent_incidents) > 0 else 0
-
-            # To avoid slow computation, apply to a sample first
->>>>>>> e88877ff
             sample_size = min(1000, len(speed_bands_df))
             sampled_data = speed_bands_df.sample(sample_size, random_state=42)
             sampled_data['recent_incident_flag'] = sampled_data.apply(has_recent_incident, axis=1)
@@ -261,10 +195,6 @@
             else:
                 speed_bands_df['recent_incident_flag'] = 0
 
-<<<<<<< HEAD
-=======
-            # Standard incident count per day
->>>>>>> e88877ff
             incident_counts = incidents_df.groupby('date').size().reset_index(name='incident_count')
             speed_bands_df = pd.merge(speed_bands_df, incident_counts, on='date', how='left')
             speed_bands_df['incident_count'] = speed_bands_df['incident_count'].fillna(0)
@@ -272,10 +202,6 @@
             speed_bands_df['incident_count'] = 0
             speed_bands_df['recent_incident_flag'] = 0
 
-<<<<<<< HEAD
-=======
-        # Speed Band Previous Hour
->>>>>>> e88877ff
         speed_bands_copy = speed_bands_df.copy()
         speed_bands_copy['next_hour'] = (speed_bands_copy['hour'] + 1) % 24
         speed_bands_copy['next_date'] = speed_bands_copy['date']
@@ -288,27 +214,15 @@
             'SpeedBand': 'speed_band_previous_hour'
         })
 
-<<<<<<< HEAD
         speed_bands_df = pd.merge(speed_bands_df, prev_hour_data, on=['RoadName', 'date', 'hour'], how='left')
-=======
-        speed_bands_df = pd.merge(
-            speed_bands_df,
-            prev_hour_data,
-            on=['RoadName', 'date', 'hour'],
-            how='left'
-        )
->>>>>>> e88877ff
 
         mean_speed_band = speed_bands_df['SpeedBand'].mean()
         speed_bands_df['speed_band_previous_hour'] = speed_bands_df['speed_band_previous_hour'].fillna(mean_speed_band)
 
-<<<<<<< HEAD
-=======
-        # Weather
->>>>>>> e88877ff
         if not weather_df.empty:
             weather_df['date'] = weather_df['stored_at'].dt.date
             weather_df['hour'] = weather_df['stored_at'].dt.hour
+
 
             weather_features = weather_df.groupby(['date', 'hour']).agg({
                 'temperature': 'mean',
@@ -323,16 +237,7 @@
             else:
                 weather_features['rain_flag'] = (weather_features['humidity'] > 85).astype(int)
 
-<<<<<<< HEAD
             speed_bands_df = pd.merge(speed_bands_df, weather_features, on=['date', 'hour'], how='left')
-=======
-            speed_bands_df = pd.merge(
-                speed_bands_df,
-                weather_features,
-                on=['date', 'hour'],
-                how='left'
-            )
->>>>>>> e88877ff
         else:
             speed_bands_df['temperature'] = 27.0
             speed_bands_df['humidity'] = 75.0
@@ -341,13 +246,10 @@
         speed_bands_df['temperature'] = speed_bands_df['temperature'].fillna(speed_bands_df['temperature'].mean())
         speed_bands_df['humidity'] = speed_bands_df['humidity'].fillna(speed_bands_df['humidity'].mean())
         speed_bands_df['rain_flag'] = speed_bands_df['rain_flag'].fillna(0).astype(int)
+        speed_bands_df['rain_flag'] = speed_bands_df['rain_flag'].fillna(0).astype(int)
 
         speed_bands_df['congestion'] = (speed_bands_df['SpeedBand'] >= 3).astype(int)
 
-<<<<<<< HEAD
-=======
-        # Prepare final dataset
->>>>>>> e88877ff
         feature_columns = [
             'RoadName', 'RoadCategory', 'hour', 'day_of_week', 'month', 'is_holiday',
             'event_count', 'incident_count', 'temperature', 'humidity',
@@ -379,10 +281,28 @@
         X = X.dropna()
         y = y.loc[X.index]
 
+        X = X.fillna({
+            'temperature': 27.0,
+            'humidity': 75.0,
+            'event_count': 0,
+            'incident_count': 0,
+            'peak_hour_flag': 0,
+            'day_type': 'weekday',
+            'road_type': 'normal',
+            'recent_incident_flag': 0,
+            'speed_band_previous_hour': mean_speed_band,
+            'rain_flag': 0,
+            'max_event_severity': 0,
+            'sum_event_severity': 0
+        })
+
+        X = X.dropna()
+        y = y.loc[X.index]
+
         return X, y
 
+
     def build_model(self):
-<<<<<<< HEAD
         categorical_features = ['RoadName', 'RoadCategory', 'day_type', 'road_type']
         categorical_features = [f for f in categorical_features if f in self.feature_names]
 
@@ -397,42 +317,11 @@
         numerical_features = [f for f in base_numerical_features + new_numerical_features if f in self.feature_names]
 
         categorical_transformer = Pipeline([
-=======
-        """
-        Define the model pipeline with preprocessing
-        """
-        # Get all feature names from the training data
-        categorical_features = ['RoadName', 'RoadCategory', 'day_type', 'road_type']
-        
-        # Not all categorical features might be available, filter them
-        categorical_features = [f for f in categorical_features if f in self.feature_names]
-        
-        # Define numerical features
-        base_numerical_features = [
-            'hour', 'day_of_week', 'month', 'is_holiday', 
-            'event_count', 'incident_count', 'temperature', 'humidity'
-        ]
-        
-        # Add new numerical features
-        new_numerical_features = [
-            'peak_hour_flag', 'recent_incident_flag', 
-            'speed_band_previous_hour', 'rain_flag',
-            'max_event_severity', 'sum_event_severity'
-        ]
-        
-        # Combine numerical features and filter to only those available
-        numerical_features = [f for f in base_numerical_features + new_numerical_features 
-                             if f in self.feature_names]
-        
-        # Create preprocessing steps for both feature types
-        categorical_transformer = Pipeline(steps=[
->>>>>>> e88877ff
             ('onehot', OneHotEncoder(handle_unknown='ignore'))
         ])
         numerical_transformer = Pipeline([
             ('scaler', StandardScaler())
         ])
-<<<<<<< HEAD
 
         transformers = []
         if categorical_features:
@@ -446,56 +335,16 @@
             ('preprocessor', self.preprocessor),
             ('classifier', RandomForestClassifier(
                 n_estimators=100, max_depth=5, random_state=42, n_jobs=-1
-=======
-        
-        # Combine preprocessing steps
-        transformers = []
-        
-        if categorical_features:
-            transformers.append(('cat', categorical_transformer, categorical_features))
-        
-        if numerical_features:
-            transformers.append(('num', numerical_transformer, numerical_features))
-            
-        self.preprocessor = ColumnTransformer(transformers=transformers)
-        
-        # Create the modeling pipeline
-        self.model = Pipeline(steps=[
-            ('preprocessor', self.preprocessor),
-            ('classifier', RandomForestClassifier(
-                n_estimators=100,
-                max_depth=5,
-                random_state=42,
-                n_jobs=-1
->>>>>>> e88877ff
             ))
         ])
 
         return self.model
 
     def train(self, X, y, n_splits=5, n_iter=30):
-<<<<<<< HEAD
         self.feature_names = X.columns.tolist()
         self.build_model()
 
         skf = StratifiedKFold(n_splits=n_splits, shuffle=True, random_state=42)
-=======
-        """
-        Train the model with Stratified Cross-Validation and Hyperparameter Tuning
-        """
-        # Store feature names for use in build_model
-        self.feature_names = X.columns.tolist()
-
-        # Build model pipeline
-        self.build_model()
-
-        print("\n🔵 Starting Cross-Validation and Hyperparameter Tuning...")
-
-        # Define cross-validation strategy
-        skf = StratifiedKFold(n_splits=n_splits, shuffle=True, random_state=42)
-
-        # Define hyperparameter search space
->>>>>>> e88877ff
         param_distributions = {
             'classifier__n_estimators': randint(100, 500),
             'classifier__max_depth': randint(5, 20),
@@ -505,7 +354,6 @@
             'classifier__bootstrap': [True, False]
         }
 
-<<<<<<< HEAD
         random_search = RandomizedSearchCV(
             self.model, param_distributions=param_distributions,
             n_iter=n_iter, cv=skf, scoring='f1', verbose=2, n_jobs=-1, random_state=42
@@ -515,40 +363,11 @@
 
         self.model = random_search.best_estimator_
 
-=======
-        # Setup RandomizedSearchCV
-        random_search = RandomizedSearchCV(
-            self.model,
-            param_distributions=param_distributions,
-            n_iter=n_iter,
-            cv=skf,
-            scoring='f1',  # Focus on F1 Score for imbalanced classes
-            verbose=2,
-            n_jobs=-1,
-            random_state=42
-        )
-
-        # Perform search
-        random_search.fit(X, y)
-
-        print("\n✅ Best Hyperparameters Found:")
-        print(random_search.best_params_)
-
-        # Set the best model
-        self.model = random_search.best_estimator_
-
-        # Final evaluation on full data
-        print("\n🔵 Retraining on FULL data with best parameters...")
-        self.model.fit(X, y)
-
-        # Evaluate on full data
->>>>>>> e88877ff
         y_pred = self.model.predict(X)
         accuracy = accuracy_score(y, y_pred)
         f1 = f1_score(y, y_pred)
         cm = confusion_matrix(y, y_pred)
 
-<<<<<<< HEAD
         return {
             'accuracy': accuracy,
             'f1_score': f1,
@@ -610,107 +429,4 @@
         if self.model is None:
             raise ValueError("Model has not been trained yet")
         X = self.process_inputs(json_input)
-        return self.model.predict_proba(X).tolist()
-=======
-        print("\n✅ Final Model Metrics (on Full Data):")
-        print(f"Accuracy: {accuracy:.4f}")
-        print(f"F1 Score: {f1:.4f}")
-        print("\nConfusion Matrix:")
-        print(cm)
-
-        # Get final feature importances
-        feature_importances = None
-        if hasattr(self.model['classifier'], 'feature_importances_'):
-            feature_names = self.model['preprocessor'].get_feature_names_out()
-            feature_importances = self.model['classifier'].feature_importances_
-
-            feature_importance_df = pd.DataFrame({
-                'Feature': feature_names,
-                'Importance': feature_importances
-            }).sort_values('Importance', ascending=False)
-
-            print("\nTop 15 Most Important Features:")
-            print(feature_importance_df.head(15))
-        else:
-            feature_importance_df = None
-
-        return {
-            'accuracy': accuracy,
-            'f1_score': f1,
-            'model': self.model,
-            'best_params': random_search.best_params_,
-            'feature_importances': feature_importance_df
-        }
-
-    @staticmethod
-    def to_dataframe(X):
-        if isinstance(X, list):
-            return pd.DataFrame(X)
-        elif isinstance(X, dict):
-            return pd.DataFrame([X])
-        elif isinstance(X, pd.DataFrame):
-            return X
-        else:
-            raise ValueError("Unsupported input type")
-
-    def save_model(self, local_path="models/trained/traffic_congestion"):
-        """
-        Save the model to a local path with input preprocessor wrapper
-        """
-        if self.model is None:
-            raise ValueError("Model has not been trained yet")
-
-        # 🧠 Wrap the model to make it compatible with Vertex AI
-        wrapped_model = make_pipeline(
-            FunctionTransformer(self.to_dataframe),
-            self.model
-        )
-
-        os.makedirs(local_path, exist_ok=True)
-        joblib.dump(wrapped_model, f"{local_path}/model.joblib")
-        print(f"Model saved to {local_path}/model.joblib")
-        return f"{local_path}/model.joblib"
-   
-    def upload_to_gcs(self, local_model_path, gcs_model_path=None):
-        """
-        Upload the model to Google Cloud Storage
-        """
-        if gcs_model_path is None:
-            timestamp = datetime.datetime.now().strftime("%Y%m%d_%H%M%S")
-            gcs_model_path = f"trained_models/traffic_congestion/{timestamp}/model.joblib"
-        
-        # Upload to GCS
-        storage_client = storage.Client()
-        bucket = storage_client.bucket(self.gcs_bucket)
-        blob = bucket.blob(gcs_model_path)
-        
-        blob.upload_from_filename(local_model_path)
-        
-        print(f"Model uploaded to gs://{self.gcs_bucket}/{gcs_model_path}")
-        return f"gs://{self.gcs_bucket}/{gcs_model_path}"
-    
-    def deploy_to_vertex(self, model_gcs_path, project_id, region="asia-southeast1"):
-        """
-        Deploy the model to Vertex AI
-        """
-        # Initialize Vertex AI
-        aiplatform.init(project=project_id, location=region)
-        
-        # Create a model resource from the artifacts
-        model = aiplatform.Model.upload(
-            display_name=f"{self.model_name}_{datetime.datetime.now().strftime('%Y%m%d')}",
-            artifact_uri=os.path.dirname(model_gcs_path),
-            serving_container_image_uri="gcr.io/cloud-aiplatform/prediction/sklearn-cpu.1-0:latest",
-            sync=True
-        )
-        
-        # Deploy the model to an endpoint
-        endpoint = model.deploy(
-            machine_type="n1-standard-2",
-            min_replica_count=1,
-            max_replica_count=1
-        )
-        
-        print(f"Model deployed to Vertex AI endpoint: {endpoint.name}")
-        return endpoint
->>>>>>> e88877ff
+        return self.model.predict_proba(X).tolist()