--- conflicted
+++ resolved
@@ -10,6 +10,10 @@
 from sklearn.preprocessing import FunctionTransformer
 from sklearn.pipeline import Pipeline as SklearnPipeline
 from scipy.stats import randint, uniform
+from sklearn.model_selection import RandomizedSearchCV, TimeSeriesSplit
+from sklearn.preprocessing import FunctionTransformer
+from sklearn.pipeline import Pipeline as SklearnPipeline
+from scipy.stats import randint, uniform
 import joblib
 from google.cloud import storage
 import datetime
@@ -25,7 +29,6 @@
         # Define peak hours for peak_hour_flag
         self.morning_peak_hours = list(range(7, 10))  # 7-9 AM
         self.evening_peak_hours = list(range(17, 21))  # 5-8 PM
-<<<<<<< HEAD
 
     def process_inputs(self, json_input):
         """
@@ -83,13 +86,12 @@
 
         return df
 
-=======
-    
->>>>>>> e88877ff
     def prepare_data(self, travel_times_df, incidents_df, speed_bands_df, weather_df, events_df, holidays_df):
         """
         Prepare and merge all data sources for model training
         """
+        from geopy.distance import geodesic
+
         from geopy.distance import geodesic
 
         # Convert timestamps to datetime objects
@@ -103,6 +105,16 @@
         travel_times_df['day_of_week'] = travel_times_df['Timestamp'].dt.dayofweek
         travel_times_df['month'] = travel_times_df['Timestamp'].dt.month
         travel_times_df['date'] = travel_times_df['Timestamp'].dt.date
+
+        # Peak hour flag
+        travel_times_df['peak_hour_flag'] = travel_times_df['hour'].apply(
+            lambda x: 1 if (x in self.morning_peak_hours or x in self.evening_peak_hours) else 0
+        )
+
+        # Day type (weekday or weekend)
+        travel_times_df['day_type'] = travel_times_df['day_of_week'].apply(
+            lambda x: 'weekend' if x >= 5 else 'weekday'
+        )
 
         # Peak hour flag
         travel_times_df['peak_hour_flag'] = travel_times_df['hour'].apply(
@@ -144,7 +156,24 @@
             }).reset_index()
             event_features.columns = ['event_date', 'max_event_severity', 'sum_event_severity']
 
+            if 'participants' in events_df.columns:
+                events_df['event_severity'] = events_df['participants'].apply(
+                    lambda x: 2 if x > 1000 else (1 if x > 100 else 0)
+                ).fillna(0)
+            else:
+                events_df['event_severity'] = 1
+
+            event_features = events_df.groupby('event_date').agg({
+                'event_severity': ['max', 'sum']
+            }).reset_index()
+            event_features.columns = ['event_date', 'max_event_severity', 'sum_event_severity']
+
             event_counts = events_df.groupby('event_date').size().reset_index(name='event_count')
+
+            event_features = pd.merge(event_counts, event_features, on='event_date', how='left')
+
+            travel_times_df = pd.merge(travel_times_df, event_features, left_on='date', right_on='event_date', how='left')
+
 
             event_features = pd.merge(event_counts, event_features, on='event_date', how='left')
 
@@ -153,8 +182,12 @@
             travel_times_df['event_count'] = travel_times_df['event_count'].fillna(0)
             travel_times_df['max_event_severity'] = travel_times_df['max_event_severity'].fillna(0)
             travel_times_df['sum_event_severity'] = travel_times_df['sum_event_severity'].fillna(0)
+            travel_times_df['max_event_severity'] = travel_times_df['max_event_severity'].fillna(0)
+            travel_times_df['sum_event_severity'] = travel_times_df['sum_event_severity'].fillna(0)
         else:
             travel_times_df['event_count'] = 0
+            travel_times_df['max_event_severity'] = 0
+            travel_times_df['sum_event_severity'] = 0
             travel_times_df['max_event_severity'] = 0
             travel_times_df['sum_event_severity'] = 0
 
@@ -178,6 +211,23 @@
                 incidents_df['incident_severity'] = 1
 
             # Standard incident counts
+            incidents_df['hour'] = incidents_df['Timestamp'].dt.hour
+
+            # Incident severity
+            if 'Type' in incidents_df.columns:
+                severity_mapping = {
+                    'accident': 3, 'crash': 3, 'collision': 3, 'major': 3,
+                    'breakdown': 2, 'stalled': 2, 'vehicle breakdown': 2,
+                    'obstacle': 1, 'roadwork': 1, 'construction': 1, 'hazard': 1, 'debris': 1
+                }
+                incidents_df['incident_severity'] = 1
+                for keyword, severity in severity_mapping.items():
+                    mask = incidents_df['Type'].str.lower().str.contains(keyword, na=False)
+                    incidents_df.loc[mask, 'incident_severity'] = severity
+            else:
+                incidents_df['incident_severity'] = 1
+
+            # Standard incident counts
             incident_counts = incidents_df.groupby('date').size().reset_index(name='incident_count')
 
             incident_severity = incidents_df.groupby('date').agg({
@@ -185,10 +235,43 @@
             }).reset_index()
             incident_severity.columns = ['date', 'mean_incident_severity', 'max_incident_severity', 'sum_incident_severity']
 
+
+            incident_severity = incidents_df.groupby('date').agg({
+                'incident_severity': ['mean', 'max', 'sum']
+            }).reset_index()
+            incident_severity.columns = ['date', 'mean_incident_severity', 'max_incident_severity', 'sum_incident_severity']
+
             travel_times_df = pd.merge(travel_times_df, incident_counts, on='date', how='left')
             travel_times_df = pd.merge(travel_times_df, incident_severity, on='date', how='left')
 
+            travel_times_df = pd.merge(travel_times_df, incident_severity, on='date', how='left')
+
             travel_times_df['incident_count'] = travel_times_df['incident_count'].fillna(0)
+            travel_times_df['mean_incident_severity'] = travel_times_df['mean_incident_severity'].fillna(0)
+            travel_times_df['max_incident_severity'] = travel_times_df['max_incident_severity'].fillna(0)
+            travel_times_df['sum_incident_severity'] = travel_times_df['sum_incident_severity'].fillna(0)
+
+            # RECENT INCIDENT FLAG (optimized)
+            hourly_incidents = incidents_df.groupby(['date', 'hour']).size().reset_index(name='incident_count')
+            shifts = [0, 1, 2, 3]
+            shifted_incidents = []
+
+            for shift in shifts:
+                shifted = hourly_incidents.copy()
+                shifted['hour'] = (shifted['hour'] + shift) % 24
+                shifted_incidents.append(shifted)
+
+            all_recent_incidents = pd.concat(shifted_incidents)
+            recent_incidents = all_recent_incidents.groupby(['date', 'hour'])['incident_count'].sum().reset_index()
+
+            travel_times_df = travel_times_df.merge(recent_incidents, on=['date', 'hour'], how='left')
+            travel_times_df['recent_incidents'] = travel_times_df['incident_count_y'].fillna(0)
+            travel_times_df['recent_incident_flag'] = (travel_times_df['recent_incidents'] > 0).astype(int)
+
+            travel_times_df = travel_times_df.rename(columns={
+                'incident_count_x': 'incident_count'
+            })
+
             travel_times_df['mean_incident_severity'] = travel_times_df['mean_incident_severity'].fillna(0)
             travel_times_df['max_incident_severity'] = travel_times_df['max_incident_severity'].fillna(0)
             travel_times_df['sum_incident_severity'] = travel_times_df['sum_incident_severity'].fillna(0)
@@ -221,7 +304,6 @@
             travel_times_df['sum_incident_severity'] = 0
             travel_times_df['recent_incidents'] = 0
             travel_times_df['recent_incident_flag'] = 0
-<<<<<<< HEAD
 
         # Handle speed band previous hour
         if not speed_bands_df.empty:
@@ -233,19 +315,6 @@
                 prev_hour_speeds['hour'] = (prev_hour_speeds['hour'] + 1) % 24  # Shift to previous hour matching
                 prev_hour_speeds = prev_hour_speeds.groupby(['date', 'hour', 'Expressway', 'Direction'])['Speed_Band'].mean().reset_index()
 
-=======
-
-        # Handle speed band previous hour
-        if not speed_bands_df.empty:
-            speed_bands_df['hour'] = speed_bands_df['Timestamp'].dt.hour
-            speed_bands_df['date'] = speed_bands_df['Timestamp'].dt.date
-
-            if all(col in speed_bands_df.columns for col in ['Expressway', 'Direction', 'hour', 'date', 'Speed_Band']):
-                prev_hour_speeds = speed_bands_df.copy()
-                prev_hour_speeds['hour'] = (prev_hour_speeds['hour'] + 1) % 24  # Shift to previous hour matching
-                prev_hour_speeds = prev_hour_speeds.groupby(['date', 'hour', 'Expressway', 'Direction'])['Speed_Band'].mean().reset_index()
-
->>>>>>> e88877ff
                 travel_times_df = travel_times_df.merge(prev_hour_speeds, on=['date', 'hour', 'Expressway', 'Direction'], how='left')
                 mean_speed_band = speed_bands_df['Speed_Band'].mean()
                 travel_times_df['Speed_Band'] = travel_times_df['Speed_Band'].fillna(mean_speed_band)
@@ -263,9 +332,43 @@
         travel_times_df['road_type'] = travel_times_df['Expressway'].map(lambda x: expressway_type_mapping.get(x, 'minor'))
 
         # Weather features
+            travel_times_df['mean_incident_severity'] = 0
+            travel_times_df['max_incident_severity'] = 0
+            travel_times_df['sum_incident_severity'] = 0
+            travel_times_df['recent_incidents'] = 0
+            travel_times_df['recent_incident_flag'] = 0
+
+        # Handle speed band previous hour
+        if not speed_bands_df.empty:
+            speed_bands_df['hour'] = speed_bands_df['Timestamp'].dt.hour
+            speed_bands_df['date'] = speed_bands_df['Timestamp'].dt.date
+
+            if all(col in speed_bands_df.columns for col in ['Expressway', 'Direction', 'hour', 'date', 'Speed_Band']):
+                prev_hour_speeds = speed_bands_df.copy()
+                prev_hour_speeds['hour'] = (prev_hour_speeds['hour'] + 1) % 24  # Shift to previous hour matching
+                prev_hour_speeds = prev_hour_speeds.groupby(['date', 'hour', 'Expressway', 'Direction'])['Speed_Band'].mean().reset_index()
+
+                travel_times_df = travel_times_df.merge(prev_hour_speeds, on=['date', 'hour', 'Expressway', 'Direction'], how='left')
+                mean_speed_band = speed_bands_df['Speed_Band'].mean()
+                travel_times_df['Speed_Band'] = travel_times_df['Speed_Band'].fillna(mean_speed_band)
+                travel_times_df.rename(columns={'Speed_Band': 'speed_band_previous_hour'}, inplace=True)
+            else:
+                travel_times_df['speed_band_previous_hour'] = 2
+        else:
+            travel_times_df['speed_band_previous_hour'] = 2
+
+        # Road type
+        expressway_type_mapping = {
+            'PIE': 'major', 'CTE': 'major', 'ECP': 'major', 'AYE': 'major',
+            'KPE': 'major', 'TPE': 'major', 'SLE': 'major'
+        }
+        travel_times_df['road_type'] = travel_times_df['Expressway'].map(lambda x: expressway_type_mapping.get(x, 'minor'))
+
+        # Weather features
         if not weather_df.empty:
             weather_df['date'] = weather_df['stored_at'].dt.date
             weather_df['hour'] = weather_df['stored_at'].dt.hour
+
 
             weather_features = weather_df.groupby(['date', 'hour']).agg({
                 'temperature': 'mean',
@@ -309,7 +412,6 @@
                     return row.get('distance_km', 5.0)
             except:
                 return 5.0
-<<<<<<< HEAD
 
         if all(col in travel_times_df.columns for col in ['StartpointLat', 'StartpointLng', 'EndpointLat', 'EndpointLng']):
             travel_times_df['distance_km'] = travel_times_df.apply(compute_distance, axis=1)
@@ -317,7 +419,53 @@
         else:
             travel_times_df['distance_km'] = 5.0  # default fallback
 
-=======
+        # Fill missing
+        travel_times_df = travel_times_df.fillna({
+            'temperature': 27.0, 'humidity': 75.0, 'event_count': 0,
+            'incident_count': 0, 'peak_hour_flag': 0, 'recent_incident_flag': 0,
+            'speed_band_previous_hour': 2, 'rain_flag': 0, 'max_event_severity': 0,
+            'sum_event_severity': 0, 'mean_incident_severity': 0, 'max_incident_severity': 0,
+            'sum_incident_severity': 0, 'distance_km': 5.0
+        })
+
+        # Select features
+            travel_times_df = pd.merge(travel_times_df, weather_features, on=['date', 'hour'], how='left')
+
+            # Rainfall optimized
+            if 'rainfall' in weather_df.columns or 'precipitation' in weather_df.columns:
+                rain_col = 'rainfall' if 'rainfall' in weather_df.columns else 'precipitation'
+                rainfall_df = weather_df[['date', 'hour', rain_col]].copy()
+
+                shifts = [0, 1, 2, 3]
+                shifted_rain = []
+                for shift in shifts:
+                    shifted = rainfall_df.copy()
+                    shifted['hour'] = (shifted['hour'] + shift) % 24
+                    shifted_rain.append(shifted)
+
+                all_recent_rain = pd.concat(shifted_rain)
+                recent_rain = all_recent_rain.groupby(['date', 'hour'])[rain_col].max().reset_index()
+
+                travel_times_df = travel_times_df.merge(recent_rain, on=['date', 'hour'], how='left')
+                travel_times_df['rain_flag'] = (travel_times_df[rain_col] > 0.1).astype(int)
+            else:
+                travel_times_df['rain_flag'] = (travel_times_df['humidity'] > 85).astype(int)
+        else:
+            travel_times_df['temperature'] = 27.0
+            travel_times_df['humidity'] = 75.0
+            travel_times_df['rain_flag'] = 0
+
+        # Calculate distance between Startpoint and Endpoint if lat/lng available
+        def compute_distance(row):
+            try:
+                if 'StartpointLat' in row and 'StartpointLng' in row and 'EndpointLat' in row and 'EndpointLng' in row:
+                    start = (row['StartpointLat'], row['StartpointLng'])
+                    end = (row['EndpointLat'], row['EndpointLng'])
+                    return geodesic(start, end).km
+                else:
+                    return row.get('distance_km', 5.0)
+            except:
+                return 5.0
 
         if all(col in travel_times_df.columns for col in ['StartpointLat', 'StartpointLng', 'EndpointLat', 'EndpointLng']):
             travel_times_df['distance_km'] = travel_times_df.apply(compute_distance, axis=1)
@@ -325,7 +473,6 @@
         else:
             travel_times_df['distance_km'] = 5.0  # default fallback
 
->>>>>>> e88877ff
         # Fill missing
         travel_times_df = travel_times_df.fillna({
             'temperature': 27.0, 'humidity': 75.0, 'event_count': 0,
@@ -345,11 +492,19 @@
             'max_event_severity', 'sum_event_severity',
             'mean_incident_severity', 'max_incident_severity', 'sum_incident_severity',
             'distance_km'
+            'event_count', 'incident_count', 'temperature', 'humidity',
+            'peak_hour_flag', 'day_type', 'road_type', 'recent_incident_flag',
+            'speed_band_previous_hour', 'rain_flag',
+            'max_event_severity', 'sum_event_severity',
+            'mean_incident_severity', 'max_incident_severity', 'sum_incident_severity',
+            'distance_km'
         ]]
         y = travel_times_df['Esttime']
 
         self.feature_names = X.columns.tolist()
 
+        self.feature_names = X.columns.tolist()
+
         return X, y
 
     def build_model(self):
@@ -357,6 +512,14 @@
         Define the model pipeline with preprocessing
         """
         # Define categorical and numerical features
+        categorical_features = ['Expressway', 'Direction', 'Startpoint', 'Endpoint', 'day_type', 'road_type']
+        numerical_features = [
+            'hour', 'day_of_week', 'month', 'is_holiday', 
+            'event_count', 'incident_count', 'temperature', 'humidity',
+            'peak_hour_flag', 'recent_incident_flag', 'speed_band_previous_hour', 'rain_flag',
+            'max_event_severity', 'sum_event_severity',
+            'mean_incident_severity', 'max_incident_severity', 'sum_incident_severity', 'distance_km'
+        ]
         categorical_features = ['Expressway', 'Direction', 'Startpoint', 'Endpoint', 'day_type', 'road_type']
         numerical_features = [
             'hour', 'day_of_week', 'month', 'is_holiday', 
@@ -396,7 +559,9 @@
         return self.model
     
     def train(self, X, y, n_splits=5, n_iter=30):
-        """
+    def train(self, X, y, n_splits=5, n_iter=30):
+        """
+        Train the model using TimeSeriesSplit cross-validation and Hyperparameter Tuning
         Train the model using TimeSeriesSplit cross-validation and Hyperparameter Tuning
         """
         if self.model is None:
@@ -449,9 +614,73 @@
         r2 = r2_score(y, y_pred)
 
         print("\n✅ Final Model Metrics (on Full Data):")
+        print("\n🔵 Starting Cross-Validation and Hyperparameter Tuning...")
+
+        # Define TimeSeriesSplit cross-validation
+        tscv = TimeSeriesSplit(n_splits=n_splits)
+
+        # Define hyperparameter search space
+        param_distributions = {
+            'regressor__n_estimators': randint(100, 500),
+            'regressor__max_depth': randint(5, 30),
+            'regressor__min_samples_split': randint(2, 10),
+            'regressor__min_samples_leaf': randint(1, 10),
+            'regressor__max_features': ['sqrt', 'log2'],
+            'regressor__bootstrap': [True, False]
+        }
+
+        # Setup RandomizedSearchCV
+        random_search = RandomizedSearchCV(
+            self.model,
+            param_distributions=param_distributions,
+            n_iter=n_iter,
+            cv=tscv,
+            verbose=2,
+            random_state=42,
+            n_jobs=-1,
+            scoring='neg_root_mean_squared_error'  # Negative RMSE
+        )
+
+        # Perform hyperparameter search
+        random_search.fit(X, y)
+
+        print("\n✅ Best Hyperparameters Found:")
+        print(random_search.best_params_)
+
+        # Set the best model
+        self.model = random_search.best_estimator_
+
+        # Retrain best model on FULL data
+        print("\n🔵 Retraining on FULL data with best parameters...")
+        self.model.fit(X, y)
+
+        # Final evaluation on FULL data
+        y_pred = self.model.predict(X)
+        rmse = np.sqrt(mean_squared_error(y, y_pred))
+        mae = mean_absolute_error(y, y_pred)
+        r2 = r2_score(y, y_pred)
+
+        print("\n✅ Final Model Metrics (on Full Data):")
         print(f"RMSE: {rmse:.2f}")
         print(f"MAE: {mae:.2f}")
         print(f"R²: {r2:.2f}")
+
+        # Get final feature importances
+        feature_importances = None
+        if hasattr(self.model['regressor'], 'feature_importances_'):
+            feature_names = self.model['preprocessor'].get_feature_names_out()
+            feature_importances = self.model['regressor'].feature_importances_
+
+            feature_importance_df = pd.DataFrame({
+                'Feature': feature_names,
+                'Importance': feature_importances
+            }).sort_values('Importance', ascending=False)
+
+            print("\nTop 15 Most Important Features:")
+            print(feature_importance_df.head(15))
+        else:
+            feature_importance_df = None
+
 
         # Get final feature importances
         feature_importances = None
@@ -477,7 +706,6 @@
             'feature_importances': feature_importance_df
         }
     
-<<<<<<< HEAD
     def save_model(self, 
                trained_local_path="models/trained/travel_time", 
                serving_local_path="model_serving/travel_time"):
@@ -527,70 +755,11 @@
         return self.model.predict(X).tolist()
 
     def predict_proba(self, json_input):
-=======
-    def to_dataframe(self, instances):
-            if isinstance(instances, dict):
-                instances = [instances]
-            df = pd.DataFrame(instances)
-
-            if self.feature_names is None:
-                raise ValueError("Feature names not set. Run `prepare_data()` first.")
-            
-            missing = [f for f in self.feature_names if f not in df.columns]
-            if missing:
-                raise ValueError(f"Missing required fields: {missing}")
-            
-            return df[self.feature_names]
-
-    def save_model(self, local_path="models/trained/travel_time"):
-        """
-        Save the model wrapped with FunctionTransformer for Vertex AI compatibility
-        """
-        if self.model is None:
-            raise ValueError("Model has not been trained yet")
-
-        if self.feature_names is None:
-            raise ValueError("Feature names not set. Cannot wrap with to_dataframe.")
-
-        # Wrap using FunctionTransformer
-        transformer = FunctionTransformer(self.to_dataframe, validate=False)
-        wrapped_model = SklearnPipeline([
-            ("to_df", transformer),
-            ("model", self.model)
-        ])
-
-        os.makedirs(local_path, exist_ok=True)
-        joblib.dump(wrapped_model, f"{local_path}/model.joblib")
-
-        print(f"✅ Wrapped model saved to {local_path}/model.joblib")
-        return f"{local_path}/model.joblib"
-    
-    def upload_to_gcs(self, local_model_path, gcs_model_path=None):
-        """
-        Upload the model to Google Cloud Storage
-        """
-        if gcs_model_path is None:
-            timestamp = datetime.datetime.now().strftime("%Y%m%d_%H%M%S")
-            gcs_model_path = f"trained_models/travel_time/{timestamp}/model.joblib"
-        
-        # Upload to GCS
-        storage_client = storage.Client()
-        bucket = storage_client.bucket(self.gcs_bucket)
-        blob = bucket.blob(gcs_model_path)
-        
-        blob.upload_from_filename(local_model_path)
-        
-        print(f"Model uploaded to gs://{self.gcs_bucket}/{gcs_model_path}")
-        return f"gs://{self.gcs_bucket}/{gcs_model_path}"
-    
-    def deploy_to_vertex(self, gcs_model_path):
->>>>>>> e88877ff
         """
         Dummy probability-style method for regression.
         Returns a mock probability distribution centered around the prediction.
         Only for interface compatibility with traffic model.
         """
-<<<<<<< HEAD
         if self.model is None:
             raise ValueError("Model has not been trained yet")
 
@@ -605,9 +774,4 @@
             high = pred * 1.1
             probs.append([low, pred, high])
 
-        return probs
-=======
-        # Implementation for Vertex AI deployment
-        # Would use google.cloud.aiplatform library
-        print("Model ready for deployment to Vertex AI")
->>>>>>> e88877ff
+        return probs