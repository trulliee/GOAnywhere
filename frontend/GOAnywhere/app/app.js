--- conflicted
+++ resolved
@@ -2,13 +2,8 @@
 // import { NavigationContainer } from '@react-navigation/native';
 // import { createNativeStackNavigator } from '@react-navigation/native-stack';
 
-<<<<<<< HEAD
-// import LoginScreen from './loginUser';
-// import SignupScreen from './SignUp';
-=======
 import LoginScreen from './';
 import SignupScreen from './SignUp';
->>>>>>> 7c443971
 
 // const Stack = createNativeStackNavigator();
 
