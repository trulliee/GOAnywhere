--- conflicted
+++ resolved
@@ -1,14 +1,14 @@
 import React, { useState } from 'react';
-import { 
-  SafeAreaView,
-  KeyboardAvoidingView,
-  Platform,
+import {
   View,
   Text,
   TextInput,
   TouchableOpacity,
   StyleSheet,
   ActivityIndicator,
+  SafeAreaView,
+  KeyboardAvoidingView,
+  Platform
 } from 'react-native';
 import AuthService from './authService';
 import { useRouter } from 'expo-router';
@@ -29,7 +29,7 @@
 );
 
 export default function LoginUser() {
-  const [emailOrPhone, setEmailOrPhone] = useState('');
+  const [email, setEmail] = useState('');
   const [password, setPassword] = useState('');
   const [loading, setLoading] = useState(false);
 
@@ -43,13 +43,7 @@
 
     // Quick test logins
     if (emailOrPhone === 'ben@gmail.com' && password === '1234') {
-<<<<<<< HEAD
       router.replace('./homeScreen');
-=======
-      console.log('Logged in with regular user test account');
-      // Navigate to user home screen
-      router.replace('./HomeScreen');
->>>>>>> dae85efa
       return;
     }
     if (emailOrPhone === 'admin@gmail.com' && password === '1234') {
@@ -59,20 +53,14 @@
 
     setLoading(true);
     try {
-      const userData = await AuthService.login(emailOrPhone, password);
+      const userData = await AuthService.login(email, password);
       console.log('Logged in:', userData);
       console.log('Logging in as:', emailOrPhone, "with password:", password);
 
       if (userData.user_type === 'admin') {
         router.replace('./AdminHomeScreen');
-<<<<<<< HEAD
       } else {
         router.replace('./homeScreen');
-=======
-      }
-      else {
-        router.replace('./HomeScreen');
->>>>>>> dae85efa
       }
 
     } catch (error) {
@@ -103,16 +91,15 @@
           
           {/* Login Form */}
           <View style={styles.formContainer}>
-          <TextInput
+            <TextInput
               style={styles.input}
               placeholder="Email / Phone Number"
-              value={emailOrPhone}
-              onChangeText={setEmailOrPhone}
+              value={email}
+              onChangeText={setEmail}
               autoCapitalize="none"
               editable={!loading}
               placeholderTextColor="#555"
             />
-
             
             <TextInput
               style={styles.input}
@@ -195,128 +182,39 @@
 const styles = StyleSheet.create({
   container: {
     flex: 1,
-    backgroundColor: 'white',
-  },
-  keyboardAvoidView: {
-    flex: 1,
-  },
-  topCurve: {
-    height: 150,
-    backgroundColor: '#9de3d2', 
-    borderBottomRightRadius: 150,
-    position: 'absolute',
-    top: 0,
-    left: 0,
-    width: '50%',
-  },
-  contentContainer: {
-    flex: 1,
+    justifyContent: 'center',
     padding: 20,
-    justifyContent: 'center',
-  },
-  logoContainer: {
-    alignItems: 'center',
-    marginBottom: 50,
-  },
-  trafficLightContainer: {
-    alignItems: 'center',
-    marginBottom: 10,
-  },
-  trafficLightBody: {
-    width: 40,
-    height: 70,
-    backgroundColor: '#9de3d2',
-    borderRadius: 10,
-    justifyContent: 'space-evenly',
-    alignItems: 'center',
-  },
-  trafficLightLight: {
-    width: 15,
-    height: 15,
-    backgroundColor: 'white',
-    borderRadius: 10,
-  },
-  trafficLightBase: {
-    width: 10,
-    height: 20,
-    backgroundColor: '#9de3d2',
-  },
-  logoText: {
+  },
+  title: {
     fontSize: 24,
     fontWeight: 'bold',
-    color: '#9de3d2',
-    marginTop: 10,
-  },
-  tagline: {
-    fontSize: 12,
-    color: '#9de3d2',
-    marginTop: 5,
-  },
-  formContainer: {
-    width: '100%',
     marginBottom: 20,
+    textAlign: 'center',
   },
   input: {
     borderWidth: 1,
-    borderColor: '#ccc',
+    borderColor: '#ddd',
     padding: 15,
-    borderRadius: 30,
+    borderRadius: 5,
     marginBottom: 15,
-    fontSize: 16,
-  },
-  signupLink: {
-    alignSelf: 'center',
+  },
+  button: {
+    backgroundColor: '#3498db',
+    padding: 15,
+    borderRadius: 5,
+    alignItems: 'center',
+    marginBottom: 15,
+  },
+  buttonDisabled: {
+    backgroundColor: '#a0cff1',
+  },
+  buttonText: {
+    color: 'white',
+    fontWeight: 'bold',
   },
   signupText: {
+    textAlign: 'center',
     color: '#3498db',
-    fontSize: 14,
-  },
-  bottomSection: {
-    height: 180,
-    backgroundColor: '#9de3d2',
-    borderTopLeftRadius: 150,
-    position: 'relative',
-    justifyContent: 'center',
-    paddingLeft: 50,
-  },
-  signInContainer: {
-    flexDirection: 'row',
-    alignItems: 'center',
-  },
-  signInText: {
-    fontSize: 24,
-    fontWeight: 'bold',
-    marginRight: 15,
-  },
-  arrowButton: {
-    backgroundColor: 'black',
-    width: 50,
-    height: 50,
-    borderRadius: 25,
-    justifyContent: 'center',
-    alignItems: 'center',
-  },
-  buttonDisabled: {
-    backgroundColor: '#888',
-  },
-  // Development quick login buttons
-  devLoginContainer: {
-    flexDirection: 'row',
-    justifyContent: 'center',
-    marginTop: 20,
-  },
-  devLoginButton: {
-    backgroundColor: '#f0f0f0',
-    paddingVertical: 8,
-    paddingHorizontal: 12,
-    borderRadius: 20,
-    marginHorizontal: 5,
-  },
-  adminLoginButton: {
-    backgroundColor: '#ffe0e0',
-  },
-  devLoginText: {
-    fontSize: 12,
-    color: '#666',
-  },
+    textDecorationLine: 'underline',
+  }
 });