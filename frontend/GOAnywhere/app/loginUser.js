import React, { useState } from 'react';
import { 
  SafeAreaView,
  KeyboardAvoidingView,
  Platform,
  View,
  Text,
  TextInput,
  TouchableOpacity,
  StyleSheet,
  ActivityIndicator,
  SafeAreaView,
  KeyboardAvoidingView,
  Platform
} from 'react-native';
import AuthService from './authService';
import { useRouter } from 'expo-router';
import { Ionicons } from '@expo/vector-icons';

//update with actual logo stuff
const TrafficLightIcon = () => (
  <View style={styles.trafficLightContainer}>
    <View style={styles.trafficLightBody}>
      <View style={styles.trafficLightLight} />
      <View style={styles.trafficLightLight} />
      <View style={styles.trafficLightLight} />
    </View>
    <View style={styles.trafficLightBase} />
  </View>
);

export default function LoginUser() {
  const [emailOrPhone, setEmailOrPhone] = useState('');
  const [password, setPassword] = useState('');
  const [loading, setLoading] = useState(false);

  const router = useRouter();

  const handleLogin = async () => {
    if (!emailOrPhone || !password) {
      alert('Please fill in all fields');
      return;
    }
    
    // Test account for quick login
    if (emailOrPhone === 'ben@gmail.com' && password === '1234') {
      console.log('Logged in with test account');
      // Navigate to your main/home screen
      router.replace('./homeScreen');
      return;
    }
    
    setLoading(true);
    try {
      const userData = await AuthService.login(emailOrPhone, password);
      console.log('Logged in:', userData);
      
      if (userData.user_type === 'admin') {
        router.replace('./homeScreen');
      }
      else {
        router.replace('./homeScreen');
      }

    } catch (error) {
      console.error('Login failed:', error.message);
      alert('Login failed. Please check your credentials and try again.');
    } finally {
      setLoading(false);
    }
  };

  return (
    <SafeAreaView style={styles.container}>
      <KeyboardAvoidingView
        behavior={Platform.OS === 'ios' ? 'padding' : 'height'}
        style={styles.keyboardAvoidView}
      >
        {/* Top curved shape */}
        <View style={styles.topCurve} />
        
        <View style={styles.contentContainer}>
          {/* udpate this with the logo */}
          <View style={styles.logoContainer}>
            <TrafficLightIcon />
            <Text style={styles.logoText}>GOANYWHERE</Text>
            <Text style={styles.tagline}>The only traffic forecasting website.</Text>
          </View>
          
          {/* Login Form */}
          <View style={styles.formContainer}>
          <TextInput
              style={styles.input}
              placeholder="Email / Phone Number"
              value={emailOrPhone}
              onChangeText={setEmailOrPhone}
              autoCapitalize="none"
              editable={!loading}
              placeholderTextColor="#555"
            />

            
            <TextInput
              style={styles.input}
              placeholder="Password"
              value={password}
              onChangeText={setPassword}
              secureTextEntry
              editable={!loading}
              placeholderTextColor="#555"
            />
          </View>
          
          {/* Sign Up Link */}
          <TouchableOpacity 
            style={styles.signupLink}
            onPress={() => router.push('./SignUp')}
          >
            <Text style={styles.signupText}>Don't have an account? Sign up</Text>
          </TouchableOpacity>
        </View>
        
        {/* Sign in button */}
        <View style={styles.bottomSection}>
          <View style={styles.signInContainer}>
            <Text style={styles.signInText}>Sign In</Text>
            <TouchableOpacity
              style={[styles.arrowButton, loading && styles.buttonDisabled]}
              onPress={handleLogin}
              disabled={loading}
            >
              {loading ? (
                <ActivityIndicator color="#fff" size="small" />
              ) : (
                <Ionicons name="arrow-forward" size={24} color="#fff" />
              )}
            </TouchableOpacity>
          </View>
        </View>
      </KeyboardAvoidingView>
    </SafeAreaView>
  );
}

const styles = StyleSheet.create({
  container: {
    flex: 1,
    backgroundColor: 'white',
  },
  keyboardAvoidView: {
    flex: 1,
  },
  topCurve: {
    height: 150,
    backgroundColor: '#9de3d2', 
    borderBottomRightRadius: 150,
    position: 'absolute',
    top: 0,
    left: 0,
    width: '50%',
  },
  contentContainer: {
    flex: 1,
    padding: 20,
    justifyContent: 'center',
<<<<<<< HEAD
  },
  logoContainer: {
    alignItems: 'center',
    marginBottom: 50,
  },
  trafficLightContainer: {
    alignItems: 'center',
    marginBottom: 10,
  },
=======
  },
  logoContainer: {
    alignItems: 'center',
    marginBottom: 50,
  },
  trafficLightContainer: {
    alignItems: 'center',
    marginBottom: 10,
  },
>>>>>>> c016e5fb
  trafficLightBody: {
    width: 40,
    height: 70,
    backgroundColor: '#9de3d2',
    borderRadius: 10,
    justifyContent: 'space-evenly',
    alignItems: 'center',
  },
  trafficLightLight: {
    width: 15,
    height: 15,
    backgroundColor: 'white',
    borderRadius: 10,
  },
  trafficLightBase: {
    width: 10,
    height: 20,
    backgroundColor: '#9de3d2',
  },
  logoText: {
    fontSize: 24,
    fontWeight: 'bold',
    color: '#9de3d2',
    marginTop: 10,
  },
  tagline: {
    fontSize: 12,
    color: '#9de3d2',
    marginTop: 5,
  },
  formContainer: {
    width: '100%',
    marginBottom: 20,
  },
  input: {
    borderWidth: 1,
    borderColor: '#ccc',
    padding: 15,
    borderRadius: 30,
    marginBottom: 15,
    fontSize: 16,
  },
  signupLink: {
    alignSelf: 'center',
  },
  signupText: {
    color: '#3498db',
    fontSize: 14,
<<<<<<< HEAD
  },
  bottomSection: {
    height: 180,
    backgroundColor: '#9de3d2',
    borderTopLeftRadius: 150,
    position: 'relative',
    justifyContent: 'center',
    paddingLeft: 50,
  },
  signInContainer: {
    flexDirection: 'row',
    alignItems: 'center',
  },
=======
  },
  bottomSection: {
    height: 180,
    backgroundColor: '#9de3d2',
    borderTopLeftRadius: 150,
    position: 'relative',
    justifyContent: 'center',
    paddingLeft: 50,
  },
  signInContainer: {
    flexDirection: 'row',
    alignItems: 'center',
  },
>>>>>>> c016e5fb
  signInText: {
    fontSize: 24,
    fontWeight: 'bold',
    marginRight: 15,
  },
  arrowButton: {
    backgroundColor: 'black',
    width: 50,
    height: 50,
    borderRadius: 25,
    justifyContent: 'center',
    alignItems: 'center',
  },
  buttonDisabled: {
    backgroundColor: '#888',
  },
});<|MERGE_RESOLUTION|>--- conflicted
+++ resolved
@@ -9,9 +9,6 @@
   TouchableOpacity,
   StyleSheet,
   ActivityIndicator,
-  SafeAreaView,
-  KeyboardAvoidingView,
-  Platform
 } from 'react-native';
 import AuthService from './authService';
 import { useRouter } from 'expo-router';
@@ -163,7 +160,6 @@
     flex: 1,
     padding: 20,
     justifyContent: 'center',
-<<<<<<< HEAD
   },
   logoContainer: {
     alignItems: 'center',
@@ -173,17 +169,6 @@
     alignItems: 'center',
     marginBottom: 10,
   },
-=======
-  },
-  logoContainer: {
-    alignItems: 'center',
-    marginBottom: 50,
-  },
-  trafficLightContainer: {
-    alignItems: 'center',
-    marginBottom: 10,
-  },
->>>>>>> c016e5fb
   trafficLightBody: {
     width: 40,
     height: 70,
@@ -232,7 +217,6 @@
   signupText: {
     color: '#3498db',
     fontSize: 14,
-<<<<<<< HEAD
   },
   bottomSection: {
     height: 180,
@@ -246,21 +230,6 @@
     flexDirection: 'row',
     alignItems: 'center',
   },
-=======
-  },
-  bottomSection: {
-    height: 180,
-    backgroundColor: '#9de3d2',
-    borderTopLeftRadius: 150,
-    position: 'relative',
-    justifyContent: 'center',
-    paddingLeft: 50,
-  },
-  signInContainer: {
-    flexDirection: 'row',
-    alignItems: 'center',
-  },
->>>>>>> c016e5fb
   signInText: {
     fontSize: 24,
     fontWeight: 'bold',
