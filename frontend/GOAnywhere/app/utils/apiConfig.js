--- conflicted
+++ resolved
@@ -3,11 +3,7 @@
 
 // Production backend URL (hosted on Google Cloud Run)
 //export const API_URL = 'https://goanywhere-backend-541900038032.asia-southeast1.run.app';
-<<<<<<< HEAD
-export const API_URL = 'http://192.168.1.8:8000';  // FastAPI default port
-=======
 export const API_URL = 'http://192.168.68.59:8000';
->>>>>>> e88877ff
 
 // Helper for making API requests
 export const fetchAPI = async (endpoint, options = {}) => {
